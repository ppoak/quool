from .backtrade import (
    strategy,
    evaluate,
    Strategy,
    Indicator,
    Analyzer,
    Observer,
)

from .request import (
    Request
)

from .table import (
    Table
)

from .util import (
    Logger,
    parse_commastr,
    reduce_mem_usage
)

<<<<<<< HEAD
__version__ = "0.1.6"
=======
__version__ = "0.2.0"
>>>>>>> c55cfae3
<|MERGE_RESOLUTION|>--- conflicted
+++ resolved
@@ -21,8 +21,4 @@
     reduce_mem_usage
 )
 
-<<<<<<< HEAD
-__version__ = "0.1.6"
-=======
-__version__ = "0.2.0"
->>>>>>> c55cfae3
+__version__ = "0.2.0"