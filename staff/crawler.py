import datetime
from matplotlib.pyplot import bar_label
import pandas as pd
from functools import lru_cache
from ..tools import *


class StockUS():
    
    root = "https://api.stock.us/api/v1/"

    def __init__(self, sessionid: str):
        StockUS.sessionid = sessionid
        StockUS.headers = {
            "Cookie": f"sessionid={sessionid}",
            "Host": "api.stock.us",
            "Origin": "https://stock.us"
        }
    
    @classmethod
    @lru_cache(maxsize=None, typed=False)
    def index_price(cls, index: str, start: str, end: str):
        url = cls.root + f"index-price?security_code={index}&start={start}&stop={end}"
        res = Request(url, headers=cls.headers).get().json
        price = pd.DataFrame(res['price'])
        price['date'] = pd.to_datetime(price['date'])
        price = price.set_index('date')
        return price
    
    @classmethod
    @lru_cache(maxsize=None, typed=False)
    def cn_price(cls, code: str, start: str, end: str):
        url = cls.root + f"cn-price?security_code={code}&start={start}&stop={end}"
        res = Request(url, headers=cls.headers).get().json
        price = pd.DataFrame(res['price'])
        price['date'] = pd.to_datetime(price['date'])
        price = price.set_index('date')
        return price

class Em:
    __data_center = "https://datacenter-web.eastmoney.com/api/data/v1/get"

    @classmethod
    @lru_cache(maxsize=None, typed=False)
    def active_opdep(cls, date: 'str | datetime.datetime') -> pd.DataFrame:
        '''Update data for active oprate department
        --------------------------------------------

        date: str or datetime, the given date
        return: pd.DataFrame, a dataframe containing information on eastmoney
        '''
        date = time2str(date)
        params = {
            "sortColumns": "TOTAL_NETAMT,ONLIST_DATE,OPERATEDEPT_CODE",
            "sortTypes": "-1,-1,1",
            "pageSize": 100000,
            "pageNumber": 1,
            "reportName": "RPT_OPERATEDEPT_ACTIVE",
            "columns": "ALL",
            "source": "WEB",
            "client": "WEB",
            "filter": f"(ONLIST_DATE>='{date}')(ONLIST_DATE<='{date}')"
        }
        headers = {
            "Referer": "https://data.eastmoney.com/"
        }
        res = Request(cls.__data_center, headers=headers, params=params).get().json
        data = res['result']['data']
        data = pd.DataFrame(data)
        data = data.rename(columns=dict(zip(data.columns, data.columns.map(lambda x: x.lower()))))
        data.onlist_date = pd.to_datetime(data.onlist_date)
        return data
    
    @classmethod
    @lru_cache(maxsize=None, typed=False)
    def active_opdep_details(cls, date: 'str | datetime.datetime') -> pd.DataFrame:
        date = time2str(date)
        params = {
            "sortColumns": "TOTAL_NETAMT,ONLIST_DATE,OPERATEDEPT_CODE",
            "sortTypes": "-1,-1,1",
            "pageSize": 100000,
            "pageNumber": 1,
            "reportName": "RPT_OPERATEDEPT_ACTIVE",
            "columns": "ALL",
            "source": "WEB",
            "client": "WEB",
            "filter": f"(ONLIST_DATE>='{date}')(ONLIST_DATE<='{date}')"
        }
        headers = {
            "Referer": "https://data.eastmoney.com/"
        }
        res = Request(cls.__data_center, headers=headers, params=params).get().json
        data = res['result']['data']
        data = pd.DataFrame(data)
        data = data.rename(columns=dict(zip(data.columns, data.columns.map(lambda x: x.lower()))))
        data.onlist_date = pd.to_datetime(data.onlist_date)
        data = data[['onlist_date', 'operatedept_code']]
        datas = []
        for i in range(len(data)):
            opdep_code = data.iloc[i, :]['operatedept_code']
            print(opdep_code)
            params = {
                "sortColumns": "TRADE_DATE,SECURITY_CODE",
                "sortTypes": "-1,1",
                "pageSize": 100000,
                "pageNumber": 1,
                "reportName": "RPT_OPERATEDEPT_TRADE_DETAILS",
                "columns": "ALL",
                "filter": f"(OPERATEDEPT_CODE={opdep_code})",
                "source": "WEB",
                "client": "WEB"
            }
            headers = {
                "Referer": "https://data.eastmoney.com/"
            }
            res = Request(cls.__data_center, headers=headers, params=params).get().json
<<<<<<< HEAD
            data = res['result']['data']
            data = pd.DataFrame(data)
            datas.append(data)
            
        datas = pd.concat(datas, axis=0).reset_index(drop=True)
        datas = datas.rename(columns=dict(zip(datas.columns, datas.columns.map(lambda x: x.lower()))))
        datas.trade_date = pd.to_datetime(datas.trade_date)
        datas = datas.loc[datas['trade_date'] == date]
        return datas
        
    @classmethod
    def institution_trade(cls, date: 'str | datetime.datetime') -> pd.DataFrame:
        date = time2str(date)
        params = {
            'sortColumns' : 'NET_BUY_AMT,TRADE_DATE,SECURITY_CODE',
            'sortTypes' : '-1,-1,1',
            'pageSize' : '100000',
            'pageNumber' : '1',
            'reportName' : 'RPT_ORGANIZATION_TRADE_DETAILS',
            'columns' : 'ALL', 
            'source' : 'WEB',
            'client' :  'WEB', 
            'filter' : f"(TRADE_DATE='{date}')"
        }
    
        headers = {
            "Referer": "https://data.eastmoney.com/"
        }
        res = Request(cls.__data_center, headers=headers, params=params).get().json
        data = res['result']['data']
        data = pd.DataFrame(data)
        data = data.rename(columns=dict(zip(data.columns, data.columns.map(lambda x: x.lower()))))
        data.trade_date = pd.to_datetime(data.trade_date)
        return data
        
    @classmethod
    def oversea_institution_holding(cls, date: 'str | datetime.datetime') -> pd.DataFrame:
        import requests
        import numpy as np
        import re
        date = time2str(date)
        main_page = 'https://data.eastmoney.com/hsgtcg/InstitutionQueryMore.html'
        res = requests.get(main_page)
        res.raise_for_status()
        institution_list = re.findall(r'var jgList= \[.*\];', res.text)[0].split('=')[1].strip(';')
        institution_list = eval(institution_list)
        datas = []
        for institution in institution_list:
            name = institution['PARTICIPANT_CODE']
            callbackfunc = 'jQuery1123032132491687413733_1646408202496'
            url = "https://datacenter-web.eastmoney.com/api/data/v1/get"
            for i in range(1, 10):
                params = {
                    'callback': callbackfunc,
                    'sortColumns': 'HOLD_DATE',
                    'sortTypes': '-1',
                    'pageSize': 500,
                    'pageNumber': i,
                    'reportName': 'RPT_MUTUAL_HOLD_DET',
                    'columns': 'ALL',
                    'source': 'WEB',
                    'client': 'WEB',
                    'filter': f'(PARTICIPANT_CODE="{name}")' + \
                        f'(MARKET_CODE in ("001","003"))(HOLD_DATE=\'{date}\')',
                }
                res = requests.get(url, params=params)
                res.raise_for_status()
                data = eval(res.text.replace('true', 'True').replace('false', 'False').\
                    replace('null', 'np.nan').replace(callbackfunc, '')[1:-2])
                if data['result'] is not np.nan:
                    data = pd.DataFrame(data['result']['data'])
                    datas.append(data)
                else:
                    break
            
        datas = pd.concat(datas, axis=0).reset_index(drop=True)
        datas = datas.rename(columns=dict(zip(datas.columns, datas.columns.map(lambda x: x.lower()))))
        datas.hold_date = pd.to_datetime(datas.hold_date)
        return datas
    
    @classmethod
    def stock_buyback(cls, date: 'str | datetime.datetime') -> pd.DataFrame:
        date = time2str(date)
        datas = []
        for i in range(50):
            params = {
                'sortColumns': 'dim_date',
                'sortTypes': -1,
                'pageSize': 500,
                'pageNumber': i,
                'reportName': 'RPTA_WEB_GETHGLIST',
                'columns': 'ALL',
                'source': 'WEB',
            }
            headers = {
                "Referer": "https://data.eastmoney.com/"
            }
            res = Request(cls.__data_center, headers=headers, params=params).get().json
            if res['result'] is None:
                break
            data = res['result']['data']
            data = pd.DataFrame(data)
            datas.append(data)
        datas = pd.concat(datas, axis=0).reset_index(drop=True)
        datas = datas.rename(columns=dict(zip(datas.columns, datas.columns.map(lambda x: x.lower()))))
        datas.repurenddate = pd.to_datetime(datas.repurenddate)
        datas.repurstarrtdate = pd.to_datetime(datas.repurstartdate)
        datas.updatedate = pd.to_datetime(datas.updatedate)
        datas.dim_date = pd.to_datetime(datas.dim_date)
        datas.dim_tradedate = pd.to_datetime(datas.dim_tradedate)
        datas = datas.loc[datas['dim_date'] == date]
        return datas    

if __name__ == "__main__":
    data = Em.oversea_institution_holding('20220524')
    print(data)
=======
            data_sub = res['result']['data']
            data_sub = pd.DataFrame(data_sub)
            data_sub = data_sub.rename(columns=dict(zip(data_sub.columns, data_sub.columns.map(lambda x: x.lower()))))
            data_sub.trade_date = pd.to_datetime(data_sub.trade_date)
            data_sub = data_sub.loc[data_sub['trade_date'] == date]
            datas.append(data_sub)
            
        datas = pd.concat(datas, axis=0)
        return datas

if __name__ == "__main__":
    data = Em.active_opdep_details('20210506')
    data.to_csv('data.csv')
>>>>>>> fe839b4a
<|MERGE_RESOLUTION|>--- conflicted
+++ resolved
@@ -94,11 +94,10 @@
         data = pd.DataFrame(data)
         data = data.rename(columns=dict(zip(data.columns, data.columns.map(lambda x: x.lower()))))
         data.onlist_date = pd.to_datetime(data.onlist_date)
-        data = data[['onlist_date', 'operatedept_code']]
+        data_parent = data[['onlist_date', 'operatedept_code']]
         datas = []
         for i in range(len(data)):
-            opdep_code = data.iloc[i, :]['operatedept_code']
-            print(opdep_code)
+            opdep_code = data_parent.iloc[i, :]['operatedept_code']
             params = {
                 "sortColumns": "TRADE_DATE,SECURITY_CODE",
                 "sortTypes": "-1,1",
@@ -114,7 +113,6 @@
                 "Referer": "https://data.eastmoney.com/"
             }
             res = Request(cls.__data_center, headers=headers, params=params).get().json
-<<<<<<< HEAD
             data = res['result']['data']
             data = pd.DataFrame(data)
             datas.append(data)
@@ -226,23 +224,8 @@
         datas.dim_date = pd.to_datetime(datas.dim_date)
         datas.dim_tradedate = pd.to_datetime(datas.dim_tradedate)
         datas = datas.loc[datas['dim_date'] == date]
-        return datas    
+        return datas
 
 if __name__ == "__main__":
-    data = Em.oversea_institution_holding('20220524')
+    data = Em.active_opdep_details('20220524')
     print(data)
-=======
-            data_sub = res['result']['data']
-            data_sub = pd.DataFrame(data_sub)
-            data_sub = data_sub.rename(columns=dict(zip(data_sub.columns, data_sub.columns.map(lambda x: x.lower()))))
-            data_sub.trade_date = pd.to_datetime(data_sub.trade_date)
-            data_sub = data_sub.loc[data_sub['trade_date'] == date]
-            datas.append(data_sub)
-            
-        datas = pd.concat(datas, axis=0)
-        return datas
-
-if __name__ == "__main__":
-    data = Em.active_opdep_details('20210506')
-    data.to_csv('data.csv')
->>>>>>> fe839b4a
