import datetime
import pandas as pd
from ..tools import *


class StockUS():
    
    root = "https://api.stock.us/api/v1/"
    category = {
        "金工量化": 8,
    }

    def __init__(self, sessionid: str = None):
        StockUS.sessionid = sessionid
        StockUS.headers = {
            "Host": "api.stock.us",
            "Origin": "https://stock.us"
        }
        if sessionid is not None:
            StockUS.headers["Cookie"] = f"sessionid={sessionid}",
            
    @classmethod
    @cache()
    def index_price(cls, index: str, start: str, end: str):
        url = cls.root + f"index-price?security_code={index}&start={start}&stop={end}"
        res = Request(url, headers=cls.headers).get().json
        price = pd.DataFrame(res['price'])
        price['date'] = price['date'].astype('datetime64[ns]')
        price = price.set_index('date')
        return price
    
    @classmethod
    @cache()
    def cn_price(cls, code: str, start: str, end: str):
        url = cls.root + f"cn-price?security_code={code}&start={start}&stop={end}"
        res = Request(url, headers=cls.headers).get().json
        price = pd.DataFrame(res['price'])
        price['date'] = price['date'].astype('datetime64[ns]')
        price = price.set_index('date')
        return price
    
    @classmethod
    @cache()
    def research_report(cls, category: str = '金工量化', period: str = '1m', 
                        q: str = '', org_name: str = '', author: str = '',
                        xcf_years: str = '', search_fields: str = 'title',
                        page: int = 1, page_size: int = 100):
        url = cls.root + 'research/report-list'
        params = (f'?category={cls.category[category]}&dates={period}&q={q}&org_name={org_name}'
                  f'&author={author}&xcf_years={xcf_years}&search_fields={search_fields}'
                  f'&page={page}&page_size={page_size}')
        url += params
        res = Request(url, headers=cls.headers).get().json
        data = pd.DataFrame(res['data'])
        data[['pub_date', 'pub_week']] = data[['pub_date', 'pub_week']].astype('datetime64[ns]')
        data.authors = data.authors.map(
            lambda x: ' '.join(list(map(lambda y: y['name'] + ('*' if y['prize'] else ''), x))))
        data = data.set_index('id')
        return data

class Em:
    __data_center = "https://datacenter-web.eastmoney.com/api/data/v1/get"

    @classmethod
    @cache()
    def active_opdep(cls, date: 'str | datetime.datetime') -> pd.DataFrame:
        '''Update data for active oprate department
        --------------------------------------------

        date: str or datetime, the given date
        return: pd.DataFrame, a dataframe containing information on eastmoney
        '''
        date = time2str(date)
        params = {
            "sortColumns": "TOTAL_NETAMT,ONLIST_DATE,OPERATEDEPT_CODE",
            "sortTypes": "-1,-1,1",
            "pageSize": 100000,
            "pageNumber": 1,
            "reportName": "RPT_OPERATEDEPT_ACTIVE",
            "columns": "ALL",
            "source": "WEB",
            "client": "WEB",
            "filter": f"(ONLIST_DATE>='{date}')(ONLIST_DATE<='{date}')"
        }
        headers = {
            "Referer": "https://data.eastmoney.com/"
        }
        res = Request(cls.__data_center, headers=headers, params=params).get().json
        data = res['result']['data']
        data = pd.DataFrame(data)
        data = data.rename(columns=dict(zip(data.columns, data.columns.map(lambda x: x.lower()))))
        data.onlist_date = pd.to_datetime(data.onlist_date)
        return data
    
    @classmethod
    @cache()
    def active_opdep_details(cls, date: 'str | datetime.datetime') -> pd.DataFrame:
        date = time2str(date)
        params = {
            "sortColumns": "TOTAL_NETAMT,ONLIST_DATE,OPERATEDEPT_CODE",
            "sortTypes": "-1,-1,1",
            "pageSize": 100000,
            "pageNumber": 1,
            "reportName": "RPT_OPERATEDEPT_ACTIVE",
            "columns": "ALL",
            "source": "WEB",
            "client": "WEB",
            "filter": f"(ONLIST_DATE>='{date}')(ONLIST_DATE<='{date}')"
        }
        headers = {
            "Referer": "https://data.eastmoney.com/"
        }
        res = Request(cls.__data_center, headers=headers, params=params).get().json
        data = res['result']['data']
        data = pd.DataFrame(data)
        data = data.rename(columns=dict(zip(data.columns, data.columns.map(lambda x: x.lower()))))
        data.onlist_date = pd.to_datetime(data.onlist_date)
        data_parent = data[['onlist_date', 'operatedept_code']]
        datas = []
        for i in range(len(data)):
            opdep_code = data_parent.iloc[i, :]['operatedept_code']
            params = {
                "sortColumns": "TRADE_DATE,SECURITY_CODE",
                "sortTypes": "-1,1",
                "pageSize": 100000,
                "pageNumber": 1,
                "reportName": "RPT_OPERATEDEPT_TRADE_DETAILS",
                "columns": "ALL",
                "filter": f"(OPERATEDEPT_CODE={opdep_code})",
                "source": "WEB",
                "client": "WEB"
            }
            headers = {
                "Referer": "https://data.eastmoney.com/"
            }
            res = Request(cls.__data_center, headers=headers, params=params).get().json
            data = res['result']['data']
            data = pd.DataFrame(data)
            datas.append(data)
            
        datas = pd.concat(datas, axis=0).reset_index(drop=True)
        datas = datas.rename(columns=dict(zip(datas.columns, datas.columns.map(lambda x: x.lower()))))
        datas.trade_date = pd.to_datetime(datas.trade_date)
        datas = datas.loc[datas['trade_date'] == date]
        return datas
        
    @classmethod
    @cache()
    def institution_trade(cls, date: 'str | datetime.datetime') -> pd.DataFrame:
        date = time2str(date)
        params = {
            'sortColumns' : 'NET_BUY_AMT,TRADE_DATE,SECURITY_CODE',
            'sortTypes' : '-1,-1,1',
            'pageSize' : '100000',
            'pageNumber' : '1',
            'reportName' : 'RPT_ORGANIZATION_TRADE_DETAILS',
            'columns' : 'ALL', 
            'source' : 'WEB',
            'client' :  'WEB', 
            'filter' : f"(TRADE_DATE='{date}')"
        }
    
        headers = {
            "Referer": "https://data.eastmoney.com/"
        }
        res = Request(cls.__data_center, headers=headers, params=params).get().json
        data = res['result']['data']
        data = pd.DataFrame(data)
        data = data.rename(columns=dict(zip(data.columns, data.columns.map(lambda x: x.lower()))))
        data.trade_date = pd.to_datetime(data.trade_date)
        return data
        
    @classmethod
    @cache()
    def oversea_institution_holding(cls, date: 'str | datetime.datetime') -> pd.DataFrame:
        import requests
        import numpy as np
        import re
        date = time2str(date)
        main_page = 'https://data.eastmoney.com/hsgtcg/InstitutionQueryMore.html'
        res = requests.get(main_page)
        res.raise_for_status()
        institution_list = re.findall(r'var jgList= \[.*\];', res.text)[0].split('=')[1].strip(';')
        institution_list = eval(institution_list)
        datas = []
        for institution in institution_list:
            name = institution['PARTICIPANT_CODE']
            callbackfunc = 'jQuery1123032132491687413733_1646408202496'
            for i in range(1, 10):
                params = {
                    'callback': callbackfunc,
                    'sortColumns': 'HOLD_DATE',
                    'sortTypes': '-1',
                    'pageSize': 500,
                    'pageNumber': i,
                    'reportName': 'RPT_MUTUAL_HOLD_DET',
                    'columns': 'ALL',
                    'source': 'WEB',
                    'client': 'WEB',
                    'filter': f'(PARTICIPANT_CODE="{name}")' + \
                        f'(MARKET_CODE in ("001","003"))(HOLD_DATE=\'{date}\')',
                }
                headers = {
                    "Referer": "https://data.eastmoney.com/"
                }
                res = Request(url=cls.__data_center, headers=headers, params=params).get().response
                data = eval(res.text.replace('true', 'True').replace('false', 'False').\
                    replace('null', 'np.nan').replace(callbackfunc, '')[1:-2])
                if data['result'] is not np.nan:
                    data = pd.DataFrame(data['result']['data'])
                    datas.append(data)
                else:
                    break
            
        datas = pd.concat(datas, axis=0).reset_index(drop=True)
        datas = datas.rename(columns=dict(zip(datas.columns, datas.columns.map(lambda x: x.lower()))))
        datas.hold_date = pd.to_datetime(datas.hold_date)
        return datas
    
    @classmethod
    @cache()
    def stock_buyback(cls, date: 'str | datetime.datetime') -> pd.DataFrame:
        date = time2str(date)
        datas = []
        for i in range(50):
            params = {
                'sortColumns': 'dim_date',
                'sortTypes': -1,
                'pageSize': 500,
                'pageNumber': i,
                'reportName': 'RPTA_WEB_GETHGLIST',
                'columns': 'ALL',
                'source': 'WEB',
            }
            headers = {
                "Referer": "https://data.eastmoney.com/"
            }
            res = Request(cls.__data_center, headers=headers, params=params).get().json
            if res['result'] is None:
                break
            data = res['result']['data']
            data = pd.DataFrame(data)
            datas.append(data)
        datas = pd.concat(datas, axis=0).reset_index(drop=True)
        datas = datas.rename(columns=dict(zip(datas.columns, datas.columns.map(lambda x: x.lower()))))
        datas.repurenddate = pd.to_datetime(datas.repurenddate)
        datas.repurstarrtdate = pd.to_datetime(datas.repurstartdate)
        datas.updatedate = pd.to_datetime(datas.updatedate)
        datas.dim_date = pd.to_datetime(datas.dim_date)
        datas.dim_tradedate = pd.to_datetime(datas.dim_tradedate)
        datas = datas.loc[datas['dim_date'] == date]
        return datas

if __name__ == "__main__":
<<<<<<< HEAD
    data = Em.oversea_institution_holding('20220523')
    print(data)
=======
    data = StockUS().research_report()
    print(data)
>>>>>>> 649170a9
<|MERGE_RESOLUTION|>--- conflicted
+++ resolved
@@ -252,10 +252,4 @@
         return datas
 
 if __name__ == "__main__":
-<<<<<<< HEAD
     data = Em.oversea_institution_holding('20220523')
-    print(data)
-=======
-    data = StockUS().research_report()
-    print(data)
->>>>>>> 649170a9
